--- conflicted
+++ resolved
@@ -69,74 +69,6 @@
 
 EQUIPMENT_PERKS_ULTRACAP_DETERMINATION = 535109597
 
-<<<<<<< HEAD
-default_loadouts_ootb = {
-    'light': {
-        SLOT_PRIMARY_WEAPON: EQUIPMENT_LIGHT_SPINFUSOR,
-        SLOT_SECONDARY_WEAPON: EQUIPMENT_LIGHT_ASSAULT_RIFLE,
-        SLOT_TERTIARY_WEAPON: EQUIPMENT_LIGHT_GRENADE_LAUNCHER,
-        SLOT_PACK: EQUIPMENT_THRUST_PACK,
-        SLOT_BELT: EQUIPMENT_IMPACT_NITRON,
-        SLOT_SKIN: EQUIPMENT_PATHFINDER_SKIN,
-        SLOT_VOICE: EQUIPMENT_LIGHT_VOICE
-    },
-    'medium': {
-        SLOT_PRIMARY_WEAPON: EQUIPMENT_SPINFUSOR,
-        SLOT_SECONDARY_WEAPON: EQUIPMENT_ASSAULT_RIFLE,
-        SLOT_TERTIARY_WEAPON: EQUIPMENT_GRENADE_LAUNCHER,
-        SLOT_PACK: EQUIPMENT_SHIELD_PACK,
-        SLOT_BELT: EQUIPMENT_AP_GRENADES,
-        SLOT_SKIN: EQUIPMENT_SOLDIER_SKIN,
-        SLOT_VOICE: EQUIPMENT_MEDIUM_VOICE
-    },
-    'heavy': {
-        SLOT_PRIMARY_WEAPON: EQUIPMENT_HEAVY_SPINFUSOR,
-        SLOT_SECONDARY_WEAPON: EQUIPMENT_FUSION_MORTAR,
-        SLOT_TERTIARY_WEAPON: EQUIPMENT_CHAINGUN,
-        SLOT_PACK: EQUIPMENT_HEAVY_SHIELD_PACK,
-        SLOT_BELT: EQUIPMENT_FRAG_GRENADES,
-        SLOT_SKIN: EQUIPMENT_JUGGERNAUT_SKIN,
-        SLOT_VOICE: EQUIPMENT_HEAVY_VOICE
-    }
-}
-
-default_loadouts_goty = {
-    'light': {
-        SLOT_PRIMARY_WEAPON: EQUIPMENT_LIGHT_SPINFUSOR,
-        SLOT_SECONDARY_WEAPON: EQUIPMENT_LIGHT_ASSAULT_RIFLE,
-        SLOT_TERTIARY_WEAPON: EQUIPMENT_PERKS_ULTRACAP_DETERMINATION,
-        SLOT_PACK: EQUIPMENT_THRUST_PACK,
-        SLOT_BELT: EQUIPMENT_IMPACT_NITRON,
-        SLOT_SKIN: EQUIPMENT_PATHFINDER_SKIN,
-        SLOT_VOICE: EQUIPMENT_LIGHT_VOICE
-    },
-    'medium': {
-        SLOT_PRIMARY_WEAPON: EQUIPMENT_ASSAULT_RIFLE,
-        SLOT_SECONDARY_WEAPON: EQUIPMENT_THUMPERD,
-        SLOT_TERTIARY_WEAPON: EQUIPMENT_PERKS_ULTRACAP_DETERMINATION,
-        SLOT_PACK: EQUIPMENT_SLD_ENERGY_PACK,
-        SLOT_BELT: EQUIPMENT_FRAGXL_GRENADES,
-        SLOT_SKIN: EQUIPMENT_SOLDIER_SKIN,
-        SLOT_VOICE: EQUIPMENT_MEDIUM_VOICE
-    },
-    'heavy': {
-        SLOT_PRIMARY_WEAPON: EQUIPMENT_FUSION_MORTAR,
-        SLOT_SECONDARY_WEAPON: EQUIPMENT_SPINFUSOR_MKD,
-        SLOT_TERTIARY_WEAPON: EQUIPMENT_PERKS_ULTRACAP_DETERMINATION,
-        SLOT_PACK: EQUIPMENT_JUG_REGEN_PACK,
-        SLOT_BELT: EQUIPMENT_HEAVYAP_GRENADES,
-        SLOT_SKIN: EQUIPMENT_JUGGERNAUT_SKIN,
-        SLOT_VOICE: EQUIPMENT_HEAVY_VOICE
-    }
-}
-
-default_loadouts_all = {
-    'ootb': default_loadouts_ootb,
-    'goty': default_loadouts_goty
-}
-
-=======
->>>>>>> 16e59b15
 
 class Loadouts:
     max_loadouts = 9
@@ -181,29 +113,15 @@
     def get_loadouts(self, game_setting_mode: str):
         return self.loadout_dict[game_setting_mode]
 
-<<<<<<< HEAD
     def fill_in_defaults(self, existing_loadouts):
-        def finish_default_loadout(default_loadout, i):
-            complete_loadout = default_loadout.copy()
-            complete_loadout[SLOT_LOADOUT_NAME] = 'LOADOUT %s' % string.ascii_uppercase[i]
-            return complete_loadout
-
         result = dict()
         for game_setting_mode, default_loadouts_set in default_loadouts_all.items():
             if len(existing_loadouts.get(game_setting_mode, dict())) == 0:
                 # No existing loadouts for this game setting mode, set defaults
-                result[game_setting_mode] = {game_classes[name].class_id:
-                                                 {i: finish_default_loadout(default_loadout, i) for i in
-                                                  range(self.max_loadouts)}
-                                             for name, default_loadout
-                                             in default_loadouts_set.items()}
+
+                default_loadouts_file = 'data/defaults/default_loadouts_%s.json' % game_setting_mode
+                result[game_setting_mode] = self._load_loadout_data(default_loadouts_file)
         return result
-=======
-    def defaults(self):
-        default_loadouts_file = 'data/defaults/default_loadouts_%s.json' \
-                                % ('goty' if self.use_goty_default_loadouts else 'ootb')
-        return self._load_loadout_data(default_loadouts_file)
->>>>>>> 16e59b15
 
     def is_loadout_menu_item(self, value):
         return value in self.loadout_id2key
@@ -225,16 +143,9 @@
 
     def load(self, filename):
         try:
-<<<<<<< HEAD
-            with open(filename, 'rt') as infile:
-                self.loadout_dict = self.fill_in_defaults(json.load(infile, object_hook=json_keys_to_int))
-        except (OSError, KeyError):
+            self.loadout_dict = self.fill_in_defaults(self._load_loadout_data(filename))
+        except OSError:
             self.loadout_dict = self.fill_in_defaults(dict())
-=======
-            self.loadout_dict = self._load_loadout_data(filename)
-        except OSError:
-            self.loadout_dict = self.defaults()
->>>>>>> 16e59b15
 
     def save(self, filename):
         with open(filename, 'wt') as outfile:
