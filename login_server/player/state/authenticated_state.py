--- conflicted
+++ resolved
@@ -23,12 +23,8 @@
 from common.messages import Message, Client2LoginConnect, Client2LoginSwitchMode, \
     Login2ClientModeInfo, parse_message_from_string
 from ..friends import FRIEND_STATE_VISIBLE
-<<<<<<< HEAD
-from .player_state import PlayerState, handles
+from .player_state import PlayerState, handles, handles_control_message
 from common.game_items import get_game_setting_modes
-=======
-from .player_state import PlayerState, handles, handles_control_message
->>>>>>> 78cba201
 
 
 class AuthenticatedState(PlayerState):
@@ -53,12 +49,7 @@
 
     @handles(packet=a0014)
     def handle_a0014(self, request):
-<<<<<<< HEAD
-        # self.player.send(originalfragment(0x20A18, 0x20B3F))  # 0014 (class list)
         self.player.send(a0014().setclasses(self.class_menu_data().classes.values()))
-=======
-        self.player.send(a0014().setclasses(self.class_menu_data.classes.values()))
->>>>>>> 78cba201
 
     @handles(packet=a018b)
     def handle_a018b(self, request):
