#!/usr/bin/env python3
#
# Copyright (C) 2018  Maurice van der Pot <griffon26@kfk4ever.com>
#
# This file is part of taserver
#
# taserver is free software: you can redistribute it and/or modify
# it under the terms of the GNU Affero General Public License as
# published by the Free Software Foundation, either version 3 of the
# License, or (at your option) any later version.
#
# taserver is distributed in the hope that it will be useful,
# but WITHOUT ANY WARRANTY; without even the implied warranty of
# MERCHANTABILITY or FITNESS FOR A PARTICULAR PURPOSE.  See the
# GNU Affero General Public License for more details.
#
# You should have received a copy of the GNU Affero General Public License
# along with taserver.  If not, see <http://www.gnu.org/licenses/>.
#

from ipaddress import IPv4Address

from .friends import Friends
from .loadouts import Loadouts
<<<<<<< HEAD
from .settings import PlayerSettings
from ..utils import IPAddressPair
=======
>>>>>>> 78cba201
from common.connectionhandler import Peer
from common.ipaddresspair import IPAddressPair
from common.statetracer import statetracer, RefOnly


@statetracer('unique_id', 'login_name', 'display_name', 'tag', 'address_pair', 'port', 'registered',
             RefOnly('game_server'), 'vote', 'team')
class Player(Peer):

    max_name_length = 15

    loadout_file_path = 'data/players/%s_loadouts.json'
    friends_file_path = 'data/players/%s_friends.json'
    settings_file_path = 'data/players/%s_settings.json'

    def __init__(self, address):
        super().__init__()

        self.unique_id = None
        self.login_name = None
        self.display_name = None
        self.password_hash = None
        self.tag = ''
        self.port = address[1]
        self.registered = False
        self.last_received_seq = 0
        self.vote = None
        self.state = None
        self.is_modded = False
        self.login_server = None
        self.game_server = None
        self.loadouts = Loadouts()
        self.friends = Friends()
        self.player_settings = PlayerSettings()
        self.team = None
        self.pings = {}

        detected_ip = IPv4Address(address[0])
        if detected_ip.is_global:
            self.address_pair = IPAddressPair(detected_ip, None)
        else:
            assert detected_ip.is_private
            self.address_pair = IPAddressPair(None, detected_ip)

    def complement_address_pair(self, login_server_address_pair):
        # Take over login server external address in case login server and player
        # are on the same LAN
        if not self.address_pair.external_ip and login_server_address_pair.external_ip:
            assert(self.address_pair.internal_ip)
            self.address_pair.external_ip = login_server_address_pair.external_ip

    def set_state(self, state_class, *args, **kwargs):
        assert self.unique_id is not None
        assert self.login_server is not None

        if self.state:
            self.state.on_exit()

        if state_class:
            self.state = state_class(self, *args, **kwargs)
            self.state.on_enter()

    def load(self):
        if self.registered:
            self.loadouts.load(self.loadout_file_path % self.login_name)
            self.friends.load(self.friends_file_path % self.login_name)
            self.player_settings.load(self.settings_file_path % self.login_name)

    def save(self):
        if self.registered:
            self.loadouts.save(self.loadout_file_path % self.login_name)
            self.friends.save(self.friends_file_path % self.login_name)
            self.player_settings.save(self.settings_file_path % self.login_name)

    def handle_request(self, request):
        self.state.handle_request(request)

    def send(self, data):
        super().send((data, self.last_received_seq))

    def __repr__(self):
        return '%s(%s, %s:%s, %d:"%s")' % (self.task_name, self.task_id,
                                           self.address_pair, self.port,
                                           self.unique_id, self.display_name)<|MERGE_RESOLUTION|>--- conflicted
+++ resolved
@@ -22,11 +22,7 @@
 
 from .friends import Friends
 from .loadouts import Loadouts
-<<<<<<< HEAD
 from .settings import PlayerSettings
-from ..utils import IPAddressPair
-=======
->>>>>>> 78cba201
 from common.connectionhandler import Peer
 from common.ipaddresspair import IPAddressPair
 from common.statetracer import statetracer, RefOnly
