#!/usr/bin/env python3
#
# Copyright (C) 2018  Maurice van der Pot <griffon26@kfk4ever.com>
#
# This file is part of taserver
# 
# taserver is free software: you can redistribute it and/or modify
# it under the terms of the GNU Affero General Public License as
# published by the Free Software Foundation, either version 3 of the
# License, or (at your option) any later version.
# 
# taserver is distributed in the hope that it will be useful,
# but WITHOUT ANY WARRANTY; without even the implied warranty of
# MERCHANTABILITY or FITNESS FOR A PARTICULAR PURPOSE.  See the
# GNU Affero General Public License for more details.
# 
# You should have received a copy of the GNU Affero General Public License
# along with taserver.  If not, see <http://www.gnu.org/licenses/>.
#

from distutils.version import StrictVersion
import gevent
from ipaddress import IPv4Address
import logging
import random
import string

from common.connectionhandler import PeerConnectedMessage, PeerDisconnectedMessage
from common.firewall import reset_firewall
from common.messages import *
from common.statetracer import statetracer, TracingDict
from common.versions import launcher2loginserver_protocol_version
from .authcodehandler import AuthCodeRequester
from .datatypes import *
from .gameserver import GameServer
from .pendingcallbacks import PendingCallbacks, ExecuteCallbackMessage
from .player.player import Player
from .player.state.unauthenticated_state import UnauthenticatedState
from .protocol_errors import ProtocolViolationError
from .utils import first_unused_number_above, IPAddressPair

@statetracer('game_servers', 'players')
class LoginServer:
    def __init__(self, server_queue, client_queues, accounts, configuration):
        self.logger = logging.getLogger(__name__)
        self.server_queue = server_queue
        self.client_queues = client_queues

        self.game_servers = TracingDict()

        self.players = TracingDict()
        self.accounts = accounts
        self.message_handlers = {
            AuthCodeRequestMessage: self.handle_authcode_request_message,
            ExecuteCallbackMessage: self.handle_execute_callback_message,
            PeerConnectedMessage: self.handle_client_connected_message,
            PeerDisconnectedMessage: self.handle_client_disconnected_message,
            ClientMessage: self.handle_client_message,
            Launcher2LoginProtocolVersionMessage: self.handle_launcher_protocol_version_message,
            Launcher2LoginServerInfoMessage: self.handle_server_info_message,
            Launcher2LoginMapInfoMessage: self.handle_map_info_message,
            Launcher2LoginTeamInfoMessage: self.handle_team_info_message,
            Launcher2LoginScoreInfoMessage: self.handle_score_info_message,
            Launcher2LoginMatchTimeMessage: self.handle_match_time_message,
            Launcher2LoginServerReadyMessage: self.handle_server_ready_message,
            Launcher2LoginMatchEndMessage: self.handle_match_end_message,
        }
        self.pending_callbacks = PendingCallbacks(server_queue)

    def run(self):
        gevent.getcurrent().name = 'loginserver'
        self.logger.info('server: login server started')
        reset_firewall('blacklist')
        while True:
            for message in self.server_queue:
                handler = self.message_handlers[type(message)]
                try:
                    handler(message)
                except Exception as e:
                    if hasattr(message, 'peer'):
                        message.peer.disconnect(e)
                    else:
                        raise

    def relevant_game_servers(self, game_setting_mode: str):
        return {k: v for k, v in self.game_servers.items() if v.game_setting_mode == game_setting_mode}

    def all_game_servers(self):
        return self.game_servers

    def find_server_by_id(self, server_id):
        for game_server in self.all_game_servers().values():
            if game_server.server_id == server_id:
                return game_server
        raise ProtocolViolationError('No server found with specified server ID')

    def find_server_by_match_id(self, match_id):
        for game_server in self.all_game_servers().values():
            if game_server.match_id == match_id:
                return game_server
        raise ProtocolViolationError('No server found with specified match ID')

    def find_player_by(self, **kwargs):
        matching_players = self.find_players_by(**kwargs)

        if len(matching_players) > 1:
            raise ValueError("More than one player matched query")

        return matching_players[0] if matching_players else None

    def find_players_by(self, **kwargs):
        matching_players = self.players.values()
        for key, val in kwargs.items():
            matching_players = [player for player in matching_players if getattr(player, key) == val]

        return matching_players

    def change_player_unique_id(self, old_id, new_id):
        assert old_id in self.players
        assert new_id not in self.players

        player = self.players.pop(old_id)
        player.unique_id = new_id
        self.players[new_id] = player

    def handle_authcode_request_message(self, msg):
        authcode_requester = msg.peer

        if len(msg.login_name) > Player.max_name_length:
            self.logger.warning('server: authcode requested for a user name (%s) that is longer than '
                                '%d characters. Refused.' % (msg.login_name, Player.max_name_length))
            authcode_requester.send('Error: account names are not allowed to be longer than %d characters.' %
                                    Player.max_name_length)
        else:
            availablechars = ''.join(c for c in (string.ascii_letters + string.digits) if c not in 'O0Il')
            authcode = ''.join([random.choice(availablechars) for i in range(8)])
            self.logger.info('server: authcode requested for %s, returned %s' % (msg.login_name, authcode))
            self.accounts.add_account(msg.login_name, authcode)
            self.accounts.save()
            authcode_requester.send(authcode)

    def handle_execute_callback_message(self, msg):
        callback_id = msg.callback_id
        self.pending_callbacks.execute(callback_id)

    def handle_client_connected_message(self, msg):
        if isinstance(msg.peer, Player):
            unique_id = first_unused_number_above(self.players.keys(), 10000000)

            player = msg.peer
            player.unique_id = unique_id
            player.login_server = self
            player.set_state(UnauthenticatedState)
            self.players[unique_id] = player
        elif isinstance(msg.peer, GameServer):
            server_id = first_unused_number_above(self.all_game_servers().keys(), 1)

            game_server = msg.peer
            game_server.server_id = server_id
            game_server.match_id = server_id + 10000000
            game_server.game_setting_mode = 'ootb'
            game_server.login_server = self

            self.game_servers[server_id] = game_server

            self.logger.info('server: added game server %s (%s)' % (server_id, game_server.detected_ip))
        elif isinstance(msg.peer, AuthCodeRequester):
            pass
        else:
            assert False, "Invalid connection message received"

    def handle_client_disconnected_message(self, msg):
        if isinstance(msg.peer, Player):
            player = msg.peer
            player.disconnect()
            self.pending_callbacks.remove_receiver(player)
            player.set_state(None)
            del(self.players[player.unique_id])

        elif isinstance(msg.peer, GameServer):
            game_server = msg.peer
            self.logger.info('server: removed game server %s (%s:%s)' % (game_server.server_id,
                                                                         game_server.detected_ip,
                                                                         game_server.port))
            game_server.disconnect()
            self.pending_callbacks.remove_receiver(game_server)
            del (self.game_servers[game_server.server_id])

        elif isinstance(msg.peer, AuthCodeRequester):
            msg.peer.disconnect()

        else:
            assert False, "Invalid disconnection message received"

    def handle_client_message(self, msg):
        current_player = msg.peer
        current_player.last_received_seq = msg.clientseq

        requests = '\n'.join(['  %04X' % req.ident for req in msg.requests])
        self.logger.info('server: %s sent: %s' % (current_player, requests))

        for request in msg.requests:
            current_player.handle_request(request)

    def handle_launcher_protocol_version_message(self, msg):
        launcher_version = StrictVersion(msg.version)
        my_version = launcher2loginserver_protocol_version

        if my_version.version[0] != launcher_version.version[0]:
            game_server = msg.peer
            self.logger.warning("server: game server %s (%s) uses launcher protocol %s which is " 
                                "not compatible with this login server's protocol version %s. "
                                "Disconnecting game server..." %
                                (game_server.server_id,
                                 game_server.detected_ip,
                                 launcher_version,
                                 my_version))
            msg.peer.send(Login2LauncherProtocolVersionMessage(str(my_version)))
            msg.peer.disconnect()

    def handle_server_info_message(self, msg):
        game_server = msg.peer
        external_ip = IPv4Address(msg.external_ip) if msg.external_ip else None
        internal_ip = IPv4Address(msg.internal_ip) if msg.internal_ip else None
        address_pair = IPAddressPair(external_ip, internal_ip)

<<<<<<< HEAD
        game_server.set_info(address_pair, msg.port, msg.game_setting_mode, msg.description, msg.motd)
        self.logger.info('server: server info received for %s server %s (%s:%s)' % (game_server.game_setting_mode,
                                                                                    game_server.server_id,
                                                                                    game_server.detected_ip,
                                                                                    game_server.port))
=======
        game_server.set_info(address_pair, msg.description, msg.motd)
        self.logger.info('server: server info received for server %s (%s)' % (game_server.server_id,
                                                                              game_server.detected_ip))
>>>>>>> 16e59b15

    def handle_map_info_message(self, msg):
        game_server = msg.peer
        game_server.map_id = msg.map_id

    def handle_team_info_message(self, msg):
        game_server = msg.peer
        for player_id, team_id in msg.player_to_team_id.items():
            player_id = int(player_id)
            if player_id in self.players and self.players[player_id].game_server is game_server:
                self.players[player_id].team = team_id
            else:
                self.logger.warning('server: received an invalid message from server %s about '
                                    'player %d while that player is not on that server' %
                                    (game_server.server_id, player_id))

    def handle_score_info_message(self, msg):
        game_server = msg.peer
        game_server.be_score = msg.be_score
        game_server.ds_score = msg.ds_score

    def handle_match_time_message(self, msg):
        game_server = msg.peer
        self.logger.info('server: received match time for server %s: %s seconds remaining (counting = %s)' %
              (game_server.server_id,
               msg.seconds_remaining,
               msg.counting))
        game_server.set_match_time(msg.seconds_remaining, msg.counting)

    def handle_server_ready_message(self, msg):
        game_server = msg.peer
        game_server.set_ready(msg.port)
        status = 'ready' if msg.port else 'not ready'
        self.logger.info('server: server %s (%s:%s) reports %s' % (game_server.server_id,
                                                                   game_server.detected_ip,
                                                                   game_server.port,
                                                                   status))

    def handle_match_end_message(self, msg):
        game_server = msg.peer
        self.logger.info('server: match ended on server %s.' % game_server.server_id)<|MERGE_RESOLUTION|>--- conflicted
+++ resolved
@@ -224,17 +224,10 @@
         internal_ip = IPv4Address(msg.internal_ip) if msg.internal_ip else None
         address_pair = IPAddressPair(external_ip, internal_ip)
 
-<<<<<<< HEAD
-        game_server.set_info(address_pair, msg.port, msg.game_setting_mode, msg.description, msg.motd)
-        self.logger.info('server: server info received for %s server %s (%s:%s)' % (game_server.game_setting_mode,
+        game_server.set_info(address_pair, msg.game_setting_mode, msg.description, msg.motd)
+        self.logger.info('server: server info received for %s server %s (%s)' % (game_server.game_setting_mode,
                                                                                     game_server.server_id,
-                                                                                    game_server.detected_ip,
-                                                                                    game_server.port))
-=======
-        game_server.set_info(address_pair, msg.description, msg.motd)
-        self.logger.info('server: server info received for server %s (%s)' % (game_server.server_id,
-                                                                              game_server.detected_ip))
->>>>>>> 16e59b15
+                                                                                    game_server.detected_ip))
 
     def handle_map_info_message(self, msg):
         game_server = msg.peer
