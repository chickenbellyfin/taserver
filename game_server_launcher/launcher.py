#!/usr/bin/env python3
#
# Copyright (C) 2018  Maurice van der Pot <griffon26@kfk4ever.com>
#
# This file is part of taserver
#
# taserver is free software: you can redistribute it and/or modify
# it under the terms of the GNU Affero General Public License as
# published by the Free Software Foundation, either version 3 of the
# License, or (at your option) any later version.
#
# taserver is distributed in the hope that it will be useful,
# but WITHOUT ANY WARRANTY; without even the implied warranty of
# MERCHANTABILITY or FITNESS FOR A PARTICULAR PURPOSE.  See the
# GNU Affero General Public License for more details.
#
# You should have received a copy of the GNU Affero General Public License
# along with taserver.  If not, see <http://www.gnu.org/licenses/>.
#

from distutils.version import StrictVersion
import gevent
from ipaddress import IPv4Address
import logging
from gevent import socket
import urllib.request as urlreq

from common.errors import FatalError
from common.firewall import reset_firewall, modify_firewall
from common.messages import *
from common.connectionhandler import PeerConnectedMessage, PeerDisconnectedMessage
from common.statetracer import statetracer, TracingDict
from common import versions
from .gamecontrollerhandler import GameController
from .gameserverhandler import StartGameServerMessage, StopGameServerMessage, GameServerTerminatedMessage
from .loginserverhandler import LoginServer

game_server_ports = [7777, 7778]


def get_other_port(port):
    for other_port in game_server_ports:
        if other_port != port:
            return other_port
    assert(False)


def _get_local_ip():
    s = socket.socket(socket.AF_INET, socket.SOCK_DGRAM)
    try:
        # doesn't even have to be reachable
        s.connect(('10.255.255.255', 1))
        ip = s.getsockname()[0]
    except:
        ip = '127.0.0.1'
    finally:
        s.close()
    return IPv4Address(ip)


class IncompatibleVersionError(FatalError):
    def __init__(self, message):
        super().__init__('A version incompatibility was found: %s' % message)


@statetracer('players')
class Launcher:
    def __init__(self, game_server_config, incoming_queue, server_handler_queue):
        gevent.getcurrent().name = 'launcher'

        self.logger = logging.getLogger(__name__)
        self.game_server_config = game_server_config
        self.incoming_queue = incoming_queue
        self.server_handler_queue = server_handler_queue
        self.players = TracingDict()
        self.game_controller = None
        self.login_server = None

        self.active_server_port = None
        self.pending_server_port = None
        self.server_stopping = False
        self.controller_context = {}

        self.last_map_info_message = None
        self.last_team_info_message = None
        self.last_score_info_message = None
        self.last_match_time_message = None
        self.last_server_ready_message = None
        self.last_match_end_message = None

        try:
            self.external_ip = IPv4Address(urlreq.urlopen('http://ipv4.icanhazip.com/').read().decode('utf8').strip())
            self.logger.info('launcher: detected external IP: %s' % self.external_ip)
        except Exception as e:
            self.external_ip = None
            self.logger.warning('Unable to detect public IP address: %s\n'
                                'This will cause problems if the login server '
                                'or any of your players are not on your LAN.' % e)
        if self.external_ip:
            assert self.external_ip.is_global

        self.internal_ip = _get_local_ip()
        if self.internal_ip == self.external_ip:
            self.internal_ip = None
            self.logger.warning('You appear to be running the game server on a machine '
                                'directly connected to the internet. This is will cause '
                                'problems if the login server or any of your players '
                                'are on your LAN.')
        else:
            assert self.internal_ip.is_private
            self.logger.info('launcher: detected internal IP: %s' % self.internal_ip)

        self.message_handlers = {
            PeerConnectedMessage: self.handle_peer_connected,
            PeerDisconnectedMessage: self.handle_peer_disconnected,
            Login2LauncherProtocolVersionMessage: self.handle_login_server_protocol_version_message,
            Login2LauncherNextMapMessage: self.handle_next_map_message,
            Login2LauncherSetPlayerLoadoutsMessage: self.handle_set_player_loadouts_message,
            Login2LauncherRemovePlayerLoadoutsMessage: self.handle_remove_player_loadouts_message,
            Login2LauncherAddPlayer: self.handle_add_player_message,
            Login2LauncherRemovePlayer: self.handle_remove_player_message,
            Login2LauncherPings: self.handle_pings_message,
            Game2LauncherProtocolVersionMessage: self.handle_game_controller_protocol_version_message,
            Game2LauncherMapInfoMessage: self.handle_map_info_message,
            Game2LauncherTeamInfoMessage: self.handle_team_info_message,
            Game2LauncherScoreInfoMessage: self.handle_score_info_message,
            Game2LauncherMatchTimeMessage: self.handle_match_time_message,
            Game2LauncherMatchEndMessage: self.handle_match_end_message,
            Game2LauncherLoadoutRequest: self.handle_loadout_request_message,
            GameServerTerminatedMessage: self.handle_game_server_terminated_message,
        }

    def run(self):
        reset_firewall('whitelist')
        self.pending_server_port = game_server_ports[0]
        self.server_handler_queue.put(StartGameServerMessage(self.pending_server_port))
        while True:
            for message in self.incoming_queue:
                handler = self.message_handlers[type(message)]
                handler(message)

    def handle_peer_connected(self, msg):
        if isinstance(msg.peer, GameController):
            pass

        elif isinstance(msg.peer, LoginServer):
            if self.login_server is not None:
                raise RuntimeError('There should only be a connection to one login server at a time')
            self.login_server = msg.peer

            msg = Launcher2LoginProtocolVersionMessage(str(versions.launcher2loginserver_protocol_version))
            self.login_server.send(msg)

            msg = Launcher2LoginServerInfoMessage(str(self.external_ip) if self.external_ip else '',
                                                  str(self.internal_ip) if self.internal_ip else '',
<<<<<<< HEAD
                                                  int(self.game_server_config['port']),
                                                  self.game_server_config['game_setting_mode'],
=======
>>>>>>> 16e59b15
                                                  self.game_server_config['description'],
                                                  self.game_server_config['motd'])
            self.login_server.send(msg)

            # Send the latest relevant information that was received while the login server was not connected
            if self.last_map_info_message:
                self.login_server.send(self.last_map_info_message)
                self.last_map_info_message = None
            if self.last_team_info_message:
                self.login_server.send(self.last_team_info_message)
                self.last_team_info_message = None
            if self.last_score_info_message:
                self.login_server.send(self.last_score_info_message)
                self.last_score_info_message = None
            if self.last_match_time_message:
                self.login_server.send(self.last_match_time_message)
                self.last_match_time_message = None
            if self.last_server_ready_message:
                self.login_server.send(self.last_server_ready_message)
                self.last_server_ready_message = None
            if self.last_match_end_message:
                self.login_server.send(self.last_match_end_message)
                self.last_match_end_message = None

        else:
            assert False, "Invalid connection message received"

    def handle_peer_disconnected(self, msg):
        if isinstance(msg.peer, GameController):
            msg.peer.disconnect()
        elif isinstance(msg.peer, LoginServer):
            if self.login_server is None:
                raise RuntimeError('How can a login server disconnect if it\'s not there?')
            self.login_server.disconnect()
            self.login_server = None
        else:
            assert False, "Invalid disconnection message received"

    def handle_login_server_protocol_version_message(self, msg):
        # The only time we get a message with the login server's protocol version
        # is when the version that we sent is incompatible with it.
        raise IncompatibleVersionError('The protocol version that this game server launcher supports (%s) is '
                                       'incompatible with the version supported by the login server at %s:%d (%s)' %
                                       (versions.launcher2loginserver_protocol_version,
                                        self.login_server.ip,
                                        self.login_server.port,
                                        StrictVersion(msg.version)))

    def handle_next_map_message(self, msg):
        self.logger.info('launcher: switching to new server instance on port %d' % self.pending_server_port)
        if self.active_server_port:
            self.server_handler_queue.put(StopGameServerMessage(self.active_server_port))
            self.server_stopping = True

        self.active_server_port = self.pending_server_port

    def handle_set_player_loadouts_message(self, msg):
        self.logger.info('launcher: loadouts changed for player %d' % msg.unique_id)
        self.players[msg.unique_id] = msg.loadouts

    def handle_remove_player_loadouts_message(self, msg):
        self.logger.info('launcher: loadouts removed for player %d' % msg.unique_id)
        del(self.players[msg.unique_id])

    def handle_add_player_message(self, msg):
        if msg.ip:
            self.logger.info('launcher: login server added player %d with ip %s' % (msg.unique_id, msg.ip))
            modify_firewall('whitelist', 'add', msg.unique_id, msg.ip)
        else:
            self.logger.info('launcher: login server added local player %d' % msg.unique_id)

    def handle_remove_player_message(self, msg):
        if msg.ip:
            self.logger.info('launcher: login server removed player %d with ip %s' % (msg.unique_id, msg.ip))
            modify_firewall('whitelist', 'remove', msg.unique_id, msg.ip)
        else:
            self.logger.info('launcher: login server removed local player %d' % msg.unique_id)

    def handle_pings_message(self, msg):
        if self.game_controller:
            self.game_controller.send(Launcher2GamePings(msg.player_pings))

    def handle_game_controller_protocol_version_message(self, msg):
        controller_version = StrictVersion(msg.version)
        my_version = versions.launcher2controller_protocol_version

        self.logger.info('launcher: received protocol version %s from game controller' % controller_version)

        if controller_version.version[0] != my_version.version[0]:
            raise IncompatibleVersionError('The protocol version of the game controller DLL (%s) is incompatible '
                                           'with the version supported by this game server launcher (%s)' %
                                           (controller_version,
                                            my_version))

        self.game_controller = msg.peer
        msg = Launcher2GameInit(self.controller_context)
        self.game_controller.send(msg)

    def handle_map_info_message(self, msg):
        self.logger.info('launcher: received map info from game controller')

        msg = Launcher2LoginMapInfoMessage(msg.map_id)
        if self.login_server:
            self.login_server.send(msg)
        else:
            self.last_map_info_message = msg

    def handle_team_info_message(self, msg):
        self.logger.info('launcher: received team info from game controller')

        for player_id, team_id in msg.player_to_team_id.items():
            if int(player_id) not in self.players:
                return

        msg = Launcher2LoginTeamInfoMessage(msg.player_to_team_id)
        if self.login_server:
            self.login_server.send(msg)
        else:
            self.last_team_info_message = msg

    def handle_score_info_message(self, msg):
        self.logger.info('launcher: received score info from game controller')

        msg = Launcher2LoginScoreInfoMessage(msg.be_score, msg.ds_score)
        if self.login_server:
            self.login_server.send(msg)
        else:
            self.last_score_info_message = msg

    def handle_match_time_message(self, msg):
        self.logger.info('launcher: received match time from game controller')

        msg = Launcher2LoginMatchTimeMessage(msg.seconds_remaining, msg.counting)
        if self.login_server:
            self.login_server.send(msg)
        else:
            self.last_match_time_message = msg

        if self.pending_server_port != self.active_server_port:
            msg = Launcher2LoginServerReadyMessage(self.pending_server_port)
            if self.login_server:
                self.login_server.send(msg)
            else:
                self.last_server_ready_message = msg

    def handle_match_end_message(self, msg):
        self.logger.info('launcher: received match end from game controller (controller context = %s)' % msg.controller_context)

        self.game_controller = None
        self.controller_context = msg.controller_context

        msg = Launcher2LoginMatchEndMessage()
        if self.login_server:
            self.login_server.send(msg)
        else:
            self.last_match_end_message = msg

        self.pending_server_port = get_other_port(self.active_server_port)
        self.server_handler_queue.put(StartGameServerMessage(self.pending_server_port))

    def handle_loadout_request_message(self, msg):
        self.logger.info('launcher: received loadout request from game controller')

        # Class and loadout keys are strings because they came in as json.
        # There's not much point in converting all keys in the loadouts
        # dictionary from strings back to ints if we are just going to
        # send it out as json again later.
        player_key = msg.player_unique_id
        class_key = str(msg.class_id)
        loadout_key = str(msg.loadout_number)

        if msg.player_unique_id in self.players:
            loadout = self.players[player_key][class_key][loadout_key]
        else:
            self.logger.warning('launcher: Unable to find player %d\'s loadouts. Sending empty loadout.' % msg.player_unique_id)
            loadout = {}

        msg = Launcher2GameLoadoutMessage(msg.player_unique_id,
                                          msg.class_id,
                                          loadout)
        self.game_controller.send(msg)

    def handle_game_server_terminated_message(self, msg):
        if self.server_stopping:
            self.logger.info('launcher: game server process terminated.')
            self.server_stopping = False
        else:
            self.pending_server_port = get_other_port(self.active_server_port)
            self.active_server_port = None
            self.logger.info('launcher: game server process terminated unexpectedly. Starting a new one on port %d.' %
                             self.pending_server_port)
            self.server_handler_queue.put(StartGameServerMessage(self.pending_server_port))

            msg = Launcher2LoginServerReadyMessage(None)
            if self.login_server:
                self.login_server.send(msg)
            else:
                self.last_server_ready_message = msg



def handle_launcher(game_server_config, incoming_queue, server_handler_queue):
    launcher = Launcher(game_server_config, incoming_queue, server_handler_queue)
    #launcher.trace_as('launcher')
    launcher.run()<|MERGE_RESOLUTION|>--- conflicted
+++ resolved
@@ -153,11 +153,7 @@
 
             msg = Launcher2LoginServerInfoMessage(str(self.external_ip) if self.external_ip else '',
                                                   str(self.internal_ip) if self.internal_ip else '',
-<<<<<<< HEAD
-                                                  int(self.game_server_config['port']),
                                                   self.game_server_config['game_setting_mode'],
-=======
->>>>>>> 16e59b15
                                                   self.game_server_config['description'],
                                                   self.game_server_config['motd'])
             self.login_server.send(msg)
