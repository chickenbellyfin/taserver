#!/usr/bin/env python3
#
# Copyright (C) 2018  Maurice van der Pot <griffon26@kfk4ever.com>
#
# This file is part of taserver
#
# taserver is free software: you can redistribute it and/or modify
# it under the terms of the GNU Affero General Public License as
# published by the Free Software Foundation, either version 3 of the
# License, or (at your option) any later version.
#
# taserver is distributed in the hope that it will be useful,
# but WITHOUT ANY WARRANTY; without even the implied warranty of
# MERCHANTABILITY or FITNESS FOR A PARTICULAR PURPOSE.  See the
# GNU Affero General Public License for more details.
#
# You should have received a copy of the GNU Affero General Public License
# along with taserver.  If not, see <http://www.gnu.org/licenses/>.
#

from distutils.version import StrictVersion
import gevent
import logging
from gevent import socket
import urllib.request as urlreq

from common.errors import FatalError
from common.firewall import reset_firewall, modify_firewall
from common.ipaddresspair import IPAddressPair
from common.messages import *
from common.connectionhandler import PeerConnectedMessage, PeerDisconnectedMessage
from common.statetracer import statetracer, TracingDict
from common import versions
from .gamecontrollerhandler import GameController
from .gameserverhandler import StartGameServerMessage, StopGameServerMessage, GameServerTerminatedMessage
from .loginserverhandler import LoginServer

game_server_ports = [7777, 7778]


def get_other_port(port):
    for other_port in game_server_ports:
        if other_port != port:
            return other_port
    assert(False)


class IncompatibleVersionError(FatalError):
    def __init__(self, message):
        super().__init__('A version incompatibility was found: %s' % message)


@statetracer('address_pair', 'players')
class Launcher:
    def __init__(self, game_server_config, incoming_queue, server_handler_queue):
        gevent.getcurrent().name = 'launcher'

        self.logger = logging.getLogger(__name__)
        self.game_server_config = game_server_config
        self.incoming_queue = incoming_queue
        self.server_handler_queue = server_handler_queue
        self.players = TracingDict()
        self.game_controller = None
        self.login_server = None

        self.active_server_port = None
        self.pending_server_port = None
        self.server_stopping = False
        self.controller_context = {}

        self.last_map_info_message = None
        self.last_team_info_message = None
        self.last_score_info_message = None
        self.last_match_time_message = None
        self.last_server_ready_message = None
        self.last_match_end_message = None

        self.address_pair, errormsg = IPAddressPair.detect()

        if not self.address_pair.external_ip:
            self.logger.warning('Unable to detect public IP address: %s\n'
                                'This will cause problems if the login server '
                                'or any of your players are not on your LAN.' % errormsg)
        else:
            self.logger.info('launcher: detected external IP: %s' % self.address_pair.external_ip)

        if not self.address_pair.internal_ip:
            self.logger.warning('You appear to be running the game server on a machine '
                                'directly connected to the internet. This is will cause '
                                'problems if the login server or any of your players '
                                'are on your LAN.')
        else:
            self.logger.info('launcher: detected internal IP: %s' % self.address_pair.internal_ip)

        self.message_handlers = {
            PeerConnectedMessage: self.handle_peer_connected,
            PeerDisconnectedMessage: self.handle_peer_disconnected,
            Login2LauncherProtocolVersionMessage: self.handle_login_server_protocol_version_message,
            Login2LauncherNextMapMessage: self.handle_next_map_message,
            Login2LauncherSetPlayerLoadoutsMessage: self.handle_set_player_loadouts_message,
            Login2LauncherRemovePlayerLoadoutsMessage: self.handle_remove_player_loadouts_message,
            Login2LauncherAddPlayer: self.handle_add_player_message,
            Login2LauncherRemovePlayer: self.handle_remove_player_message,
            Login2LauncherPings: self.handle_pings_message,
            Game2LauncherProtocolVersionMessage: self.handle_game_controller_protocol_version_message,
            Game2LauncherMapInfoMessage: self.handle_map_info_message,
            Game2LauncherTeamInfoMessage: self.handle_team_info_message,
            Game2LauncherScoreInfoMessage: self.handle_score_info_message,
            Game2LauncherMatchTimeMessage: self.handle_match_time_message,
            Game2LauncherMatchEndMessage: self.handle_match_end_message,
            Game2LauncherLoadoutRequest: self.handle_loadout_request_message,
            GameServerTerminatedMessage: self.handle_game_server_terminated_message,
        }

    def run(self):
        reset_firewall('whitelist')
        self.pending_server_port = game_server_ports[0]
        self.server_handler_queue.put(StartGameServerMessage(self.pending_server_port))
        while True:
            for message in self.incoming_queue:
                handler = self.message_handlers[type(message)]
                handler(message)

    def handle_peer_connected(self, msg):
        if isinstance(msg.peer, GameController):
            pass

        elif isinstance(msg.peer, LoginServer):
            if self.login_server is not None:
                raise RuntimeError('There should only be a connection to one login server at a time')
            self.login_server = msg.peer

            msg = Launcher2LoginProtocolVersionMessage(str(versions.launcher2loginserver_protocol_version))
            self.login_server.send(msg)

<<<<<<< HEAD
            msg = Launcher2LoginServerInfoMessage(str(self.external_ip) if self.external_ip else '',
                                                  str(self.internal_ip) if self.internal_ip else '',
                                                  self.game_server_config['game_setting_mode'],
=======
            msg = Launcher2LoginServerInfoMessage(str(self.address_pair.external_ip) if self.address_pair.external_ip else '',
                                                  str(self.address_pair.internal_ip) if self.address_pair.internal_ip else '',
>>>>>>> 78cba201
                                                  self.game_server_config['description'],
                                                  self.game_server_config['motd'])
            self.login_server.send(msg)

            # Send the latest relevant information that was received while the login server was not connected
            if self.last_map_info_message:
                self.login_server.send(self.last_map_info_message)
                self.last_map_info_message = None
            if self.last_team_info_message:
                self.login_server.send(self.last_team_info_message)
                self.last_team_info_message = None
            if self.last_score_info_message:
                self.login_server.send(self.last_score_info_message)
                self.last_score_info_message = None
            if self.last_match_time_message:
                self.login_server.send(self.last_match_time_message)
                self.last_match_time_message = None
            if self.last_server_ready_message:
                self.login_server.send(self.last_server_ready_message)
                self.last_server_ready_message = None
            if self.last_match_end_message:
                self.login_server.send(self.last_match_end_message)
                self.last_match_end_message = None

        else:
            assert False, "Invalid connection message received"

    def handle_peer_disconnected(self, msg):
        if isinstance(msg.peer, GameController):
            msg.peer.disconnect()
        elif isinstance(msg.peer, LoginServer):
            if self.login_server is None:
                raise RuntimeError('How can a login server disconnect if it\'s not there?')
            self.login_server.disconnect()
            self.login_server = None
        else:
            assert False, "Invalid disconnection message received"

    def handle_login_server_protocol_version_message(self, msg):
        # The only time we get a message with the login server's protocol version
        # is when the version that we sent is incompatible with it.
        raise IncompatibleVersionError('The protocol version that this game server launcher supports (%s) is '
                                       'incompatible with the version supported by the login server at %s:%d (%s)' %
                                       (versions.launcher2loginserver_protocol_version,
                                        self.login_server.ip,
                                        self.login_server.port,
                                        StrictVersion(msg.version)))

    def handle_next_map_message(self, msg):
        self.logger.info('launcher: switching to new server instance on port %d' % self.pending_server_port)
        if self.active_server_port:
            self.server_handler_queue.put(StopGameServerMessage(self.active_server_port))
            self.server_stopping = True

        self.active_server_port = self.pending_server_port

    def handle_set_player_loadouts_message(self, msg):
        self.logger.info('launcher: loadouts changed for player %d' % msg.unique_id)
        self.players[msg.unique_id] = msg.loadouts

    def handle_remove_player_loadouts_message(self, msg):
        self.logger.info('launcher: loadouts removed for player %d' % msg.unique_id)
        del(self.players[msg.unique_id])

    def handle_add_player_message(self, msg):
        if msg.ip:
            self.logger.info('launcher: login server added player %d with ip %s' % (msg.unique_id, msg.ip))
            modify_firewall('whitelist', 'add', msg.unique_id, msg.ip)
        else:
            self.logger.info('launcher: login server added local player %d' % msg.unique_id)

    def handle_remove_player_message(self, msg):
        if msg.ip:
            self.logger.info('launcher: login server removed player %d with ip %s' % (msg.unique_id, msg.ip))
            modify_firewall('whitelist', 'remove', msg.unique_id, msg.ip)
        else:
            self.logger.info('launcher: login server removed local player %d' % msg.unique_id)

    def handle_pings_message(self, msg):
        if self.game_controller:
            self.game_controller.send(Launcher2GamePings(msg.player_pings))

    def handle_game_controller_protocol_version_message(self, msg):
        controller_version = StrictVersion(msg.version)
        my_version = versions.launcher2controller_protocol_version

        self.logger.info('launcher: received protocol version %s from game controller' % controller_version)

        if controller_version.version[0] != my_version.version[0]:
            raise IncompatibleVersionError('The protocol version of the game controller DLL (%s) is incompatible '
                                           'with the version supported by this game server launcher (%s)' %
                                           (controller_version,
                                            my_version))

        self.game_controller = msg.peer
        msg = Launcher2GameInit(self.controller_context)
        self.game_controller.send(msg)

    def handle_map_info_message(self, msg):
        self.logger.info('launcher: received map info from game controller')

        msg = Launcher2LoginMapInfoMessage(msg.map_id)
        if self.login_server:
            self.login_server.send(msg)
        else:
            self.last_map_info_message = msg

    def handle_team_info_message(self, msg):
        self.logger.info('launcher: received team info from game controller')

        for player_id, team_id in msg.player_to_team_id.items():
            if int(player_id) not in self.players:
                return

        msg = Launcher2LoginTeamInfoMessage(msg.player_to_team_id)
        if self.login_server:
            self.login_server.send(msg)
        else:
            self.last_team_info_message = msg

    def handle_score_info_message(self, msg):
        self.logger.info('launcher: received score info from game controller')

        msg = Launcher2LoginScoreInfoMessage(msg.be_score, msg.ds_score)
        if self.login_server:
            self.login_server.send(msg)
        else:
            self.last_score_info_message = msg

    def handle_match_time_message(self, msg):
        self.logger.info('launcher: received match time from game controller')

        msg = Launcher2LoginMatchTimeMessage(msg.seconds_remaining, msg.counting)
        if self.login_server:
            self.login_server.send(msg)
        else:
            self.last_match_time_message = msg

        if self.pending_server_port != self.active_server_port:
            msg = Launcher2LoginServerReadyMessage(self.pending_server_port)
            if self.login_server:
                self.login_server.send(msg)
            else:
                self.last_server_ready_message = msg

    def handle_match_end_message(self, msg):
        self.logger.info('launcher: received match end from game controller (controller context = %s)' % msg.controller_context)

        self.game_controller = None
        self.controller_context = msg.controller_context

        msg = Launcher2LoginMatchEndMessage()
        if self.login_server:
            self.login_server.send(msg)
        else:
            self.last_match_end_message = msg

        self.pending_server_port = get_other_port(self.active_server_port)
        self.server_handler_queue.put(StartGameServerMessage(self.pending_server_port))

    def handle_loadout_request_message(self, msg):
        self.logger.info('launcher: received loadout request from game controller')

        # Class and loadout keys are strings because they came in as json.
        # There's not much point in converting all keys in the loadouts
        # dictionary from strings back to ints if we are just going to
        # send it out as json again later.
        player_key = msg.player_unique_id
        class_key = str(msg.class_id)
        loadout_key = str(msg.loadout_number)

        if msg.player_unique_id in self.players:
            loadout = self.players[player_key][class_key][loadout_key]
        else:
            self.logger.warning('launcher: Unable to find player %d\'s loadouts. Sending empty loadout.' % msg.player_unique_id)
            loadout = {}

        msg = Launcher2GameLoadoutMessage(msg.player_unique_id,
                                          msg.class_id,
                                          loadout)
        self.game_controller.send(msg)

    def handle_game_server_terminated_message(self, msg):
        if self.server_stopping:
            self.logger.info('launcher: game server process terminated.')
            self.server_stopping = False
        else:
            self.pending_server_port = get_other_port(self.active_server_port)
            self.active_server_port = None
            self.logger.info('launcher: game server process terminated unexpectedly. Starting a new one on port %d.' %
                             self.pending_server_port)
            self.server_handler_queue.put(StartGameServerMessage(self.pending_server_port))

            msg = Launcher2LoginServerReadyMessage(None)
            if self.login_server:
                self.login_server.send(msg)
            else:
                self.last_server_ready_message = msg



def handle_launcher(game_server_config, incoming_queue, server_handler_queue):
    launcher = Launcher(game_server_config, incoming_queue, server_handler_queue)
    # launcher.trace_as('launcher')
    launcher.run()<|MERGE_RESOLUTION|>--- conflicted
+++ resolved
@@ -133,15 +133,9 @@
             msg = Launcher2LoginProtocolVersionMessage(str(versions.launcher2loginserver_protocol_version))
             self.login_server.send(msg)
 
-<<<<<<< HEAD
-            msg = Launcher2LoginServerInfoMessage(str(self.external_ip) if self.external_ip else '',
-                                                  str(self.internal_ip) if self.internal_ip else '',
-                                                  self.game_server_config['game_setting_mode'],
-=======
             msg = Launcher2LoginServerInfoMessage(str(self.address_pair.external_ip) if self.address_pair.external_ip else '',
                                                   str(self.address_pair.internal_ip) if self.address_pair.internal_ip else '',
->>>>>>> 78cba201
-                                                  self.game_server_config['description'],
+                                                  self.game_server_config['game_setting_mode'],
                                                   self.game_server_config['motd'])
             self.login_server.send(msg)
 
